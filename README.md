# AIO Base Backend

<<<<<<< HEAD
This is the backend service for the AIO platform, providing core functionality for agent management, MCP (Multi-Chain Protocol) operations, and token economy.

## Features

### Agent Management
- Create, read, update, and delete agent items
- Paginated queries for agent listings
- User-specific agent management
- Search and filter capabilities

### MCP (Multi-Chain Protocol) Management
- CRUD operations for MCP items
- Paginated queries for MCP listings
- User-specific MCP management
- Search and filter capabilities

### Work Ledger System
- Trace management for operations
- Status tracking (Todo, InProgress, Completed, Cancelled)
- Paginated queries for traces
- Filtering and sorting capabilities

### Finance System
- Token account management
- Credit stacking and unstacking
- Token claiming and balance management
- Balance summaries and statistics
- Trace-based operation tracking

#### Key Finance Features:
- **Account Management**
  - Create and manage token accounts
  - View account balances and information
  - Delete accounts when needed

- **Credit Operations**
  - Stack credits for enhanced benefits
  - Unstack credits when needed
  - Track credit activities and history

- **Token Operations**
  - Claim tokens based on eligibility
  - Add token balances
  - Transfer tokens between accounts
  - Track token activities and history

- **Balance Tracking**
  - View AIO balance
  - Monitor staked credits
  - Track credit balance
  - Check unclaimed balance

### Token Economy
- Token emission and distribution
- Subscription plan management
- Kappa multiplier system
- Token grants and vesting

#### Key Token Economy Features:
- **Emission System**
  - Base emission rate configuration
  - Kappa factor adjustments
  - Staking bonus calculations
  - Subscription-based multipliers

- **Subscription Plans**
  - Free tier
  - Basic plan
  - Premium plan
  - Enterprise plan

- **Token Grants**
  - Create token grants with vesting periods
  - Track grant status and claimed amounts
  - Manage vesting schedules
  - Claim vested tokens

- **Activity Tracking**
  - Token activity monitoring
  - Credit activity tracking
  - Operation statistics
  - Historical data analysis

### User Profile Management
- User profile creation and management
- Multi-authentication method support
- Profile data indexing and search
- Privacy and security features

#### Key User Profile Features:
- **Profile Management**
  - Create and update user profiles
  - Support for multiple authentication methods (Wallet, Google, Internet Identity)
  - Flexible profile data structure with optional fields
  - Automatic timestamp management (created_at, updated_at)

- **Authentication Integration**
  - Principal ID-based authentication
  - User ID management
  - Email-based profile lookup
  - Login status tracking

- **Data Indexing**
  - Multi-index support for fast lookups
  - Principal ID indexing for authentication
  - User ID indexing for profile management
  - Email indexing for contact purposes

- **Privacy & Security**
  - Optional metadata support for extensibility
  - Secure storage with stable memory structures
  - Audit trail maintenance
  - Data integrity preservation

## API Endpoints

### Agent API
- `get_agent_item`: Retrieve a specific agent
- `get_all_agent_items`: List all agents
- `get_user_agent_items`: Get user's agents
- `add_agent_item`: Create a new agent
- `update_agent_item`: Modify an existing agent

### MCP API
- `get_mcp_item`: Retrieve a specific MCP
- `get_all_mcp_items`: List all MCPs
- `get_user_mcp_items`: Get user's MCPs
- `add_mcp_item`: Create a new MCP
- `update_mcp_item`: Modify an existing MCP

### Work Ledger API
- `get_trace`: Retrieve a specific trace
- `get_user_traces`: Get user's traces
- `add_trace`: Create a new trace
- `get_traces_with_filters`: Search traces with filters

### Finance API
- `get_account_info`: Get account details
- `add_account`: Create a new account
- `stack_credit`: Stack credits for benefits
- `unstack_credit`: Remove stacked credits
- `claim_token`: Claim available tokens
- `add_token_balance`: Add tokens to account
- `get_balance_summary`: Get account balance overview

### Token Economy API
- `convert_aio_to_credits`: Convert AIO tokens to credits
- `update_exchange_ratio`: Modify exchange rates
- `subscribe_plan`: Manage subscription plans
- `get_kappa`: Retrieve kappa multiplier
- `claim_reward`: Claim available rewards
- `init_emission_policy`: Initialize emission rules
- `calculate_emission`: Compute token emissions
- `create_token_grant`: Create new token grants
- `claim_vested_tokens`: Claim vested tokens

### User Profile API
- `upsert_user_profile`: Create or update user profile
- `get_user_profile_by_principal`: Retrieve profile by principal ID
- `get_user_profile_by_user_id`: Retrieve profile by user ID
- `get_user_profile_by_email`: Retrieve profile by email address
- `update_user_nickname`: Update user nickname
- `get_user_profiles_paginated`: List all profiles with pagination
- `delete_user_profile`: Remove user profile
- `get_total_user_profiles`: Get total number of profiles

## Data Structures

### UserProfile Structure
The UserProfile structure provides comprehensive user management capabilities:

```rust
pub struct UserProfile {
    pub user_id: String,                    // Unique user identifier
    pub principal_id: String,               // Internet Computer principal ID
    pub name: Option<String>,               // Legacy compatibility field
    pub nickname: String,                   // User display name
    pub login_method: LoginMethod,          // Authentication method used
    pub login_status: LoginStatus,          // Current authentication status
    pub email: Option<String>,              // User email address (optional)
    pub picture: Option<String>,            // Profile picture URL (optional)
    pub wallet_address: Option<String>,     // Wallet address (optional)
    pub created_at: u64,                    // Profile creation timestamp
    pub updated_at: u64,                    // Last update timestamp
    pub metadata: Option<String>,           // Additional JSON metadata
}
```

### Authentication Enums
```rust
pub enum LoginMethod {
    Wallet,     // Wallet-based authentication
    Google,     // Google OAuth authentication
    II,         // Internet Identity authentication
}

pub enum LoginStatus {
    Authenticated,      // User is currently authenticated
    Unauthenticated,    // User is not authenticated
}
```

### Storage Architecture
- **Main Storage**: `StableVec<UserProfile>` for profile data persistence
- **Indexing**: Multiple `StableBTreeMap` structures for fast lookups
- **Memory Management**: Centralized memory allocation via `stable_mem_storage.rs`
- **Data Integrity**: Automatic index synchronization and validation

## Development
=======
An advanced blockchain-based backend service for the AIO (AI Operations) platform, providing comprehensive functionality for agent management, MCP (Multi-Chain Protocol) operations, token economy, and distributed computing infrastructure.

## License

This project is licensed under the MIT License - see the [LICENSE](#license) section for details.

## Overview

The AIO Base Backend is built on the Internet Computer Protocol (ICP) and serves as the core infrastructure for:

- **Agent Asset Management**: Create, manage, and deploy AI agents
- **MCP Protocol Support**: Multi-Chain Protocol operations and management
- **Token Economy**: Comprehensive token and credit system with staking, rewards, and governance
- **Work Ledger System**: Distributed task tracking and execution tracing
- **Inverted Index System**: Advanced search and discovery capabilities
- **Mining Rewards**: Automated reward distribution system
- **Credit Exchange**: ICP-to-Credit conversion system

## Quick Start
>>>>>>> 1902ca6e

### Prerequisites

- Rust (latest stable version)
- Internet Computer SDK (dfx)
- Node.js and npm (for frontend components)

### Installation and Deployment

1. **Clone the repository**
   ```bash
   git clone <repository-url>
   cd project/src/aio-base-backend
   ```

2. **Start the local development environment**
   ```bash
   chmod +x ../../build.sh
   ../../build.sh
   ```

   This script will:
   - Stop any running dfx instances
   - Start dfx in background with clean state
   - Deploy the aio-base-frontend
   - Configure recharge principal account
   - Initialize token minting

3. **Verify deployment**
   ```bash
   dfx canister status aio-base-backend
   ```

## API Reference

### Core Data Types

#### Agent Management
```candid
type AgentItem = record {
  id: nat64;
  name: text;
  description: text;
  author: text;
  owner: text;
  platform: opt Platform;
  git_repo: text;
  homepage: opt text;
  input_params: opt text;
  output_example: opt text;
  image_url: opt text;
  exec_file_url: opt text;
  version: text;
};
```

#### MCP Management
```candid
type McpItem = record {
  id: nat64;
  name: text;
  description: text;
  author: text;
  owner: text;
  git_repo: text;
  exec_file: opt text;
  homepage: opt text;
  remote_endpoint: opt text;
  mcp_type: text;
  community_body: opt text;
  resources: bool;
  prompts: bool;
  tools: bool;
  sampling: bool;
};
```

#### Token Economy
```candid
type AccountInfo = record {
  principal_id: text;
  token_info: TokenInfo;
  created_at: nat64;
  updated_at: opt nat64;
  metadata: opt text;
};

type TokenInfo = record {
  token_balance: nat64;
  credit_balance: nat64;
  staked_credits: nat64;
  kappa_multiplier: float64;
};
```

### API Endpoints

#### 1. Agent Asset Management

##### Basic Operations
- **`get_agent_item(id: nat64) -> opt AgentItem`**
  - Retrieve specific agent by ID
  
- **`get_all_agent_items() -> vec AgentItem`**
  - Get all available agents
  
- **`add_agent_item(agent: AgentItem, principal_id: text) -> variant { Ok: nat64; Err: text }`**
  - Create new agent with automatic owner assignment
  
- **`update_agent_item(id: nat64, agent: AgentItem) -> variant { Ok; Err: text }`**
  - Update existing agent (owner verification required)

##### Advanced Queries
- **`get_user_agent_items() -> vec AgentItem`**
  - Get agents owned by caller
  
- **`get_agent_items_paginated(offset: nat64, limit: nat64) -> vec AgentItem`**
  - Paginated agent listing
  
- **`get_agent_item_by_name(name: text) -> opt AgentItem`**
  - Find agent by name

#### 2. MCP (Multi-Chain Protocol) Management

##### Core MCP Operations
- **`get_mcp_item(name: text) -> opt McpItem`**
  - Retrieve MCP by name
  
- **`add_mcp_item(mcp: McpItem, principal_id: text) -> variant { Ok: text; Err: text }`**
  - Register new MCP with validation
  
- **`update_mcp_item(name: text, mcp: McpItem) -> variant { Ok; Err: text }`**
  - Update MCP configuration
  
- **`delete_mcp_item(name: text) -> variant { Ok; Err: text }`**
  - Remove MCP and associated indices

##### MCP Staking System
- **`stack_credit(principal_id: text, mcp_name: text, amount: nat64) -> variant { Ok: AccountInfo; Err: text }`**
  - Stake credits to specific MCP
  
- **`get_mcp_stack_records_paginated(mcp_name: text, offset: nat64, limit: nat64) -> vec McpStackRecord`**
  - Get staking records for MCP

#### 3. Token Economy System

##### Account Management
- **`add_account(principal_id: text) -> variant { Ok: AccountInfo; Err: text }`**
  - Create new token account
  
- **`get_account_info(principal_id: text) -> opt AccountInfo`**
  - Retrieve account information
  
- **`get_balance_summary(principal_id: text) -> record { total_count: nat64; total_amount: nat64; success_count: nat64; unclaimed_balance: nat64 }`**
  - Get comprehensive balance overview

##### Credit Operations
- **`use_credit(principal_id: text, amount: nat64, service: text, metadata: opt text) -> variant { Ok: AccountInfo; Err: text }`**
  - Consume credits for services
  
- **`unstack_credit(principal_id: text, amount: nat64) -> variant { Ok: AccountInfo; Err: text }`**
  - Unstake credits from MCPs

##### Token Grants and Rewards
- **`create_and_claim_newuser_grant(principal_id: text) -> variant { Ok: nat64; Err: text }`**
  - Create and claim new user bonus
  
- **`create_and_claim_newmcp_grant(principal_id: text, mcp_name: text) -> variant { Ok: nat64; Err: text }`**
  - Create and claim MCP developer grant

#### 4. Mining Rewards System

##### Reward Distribution
- **`dispatch_mining_rewards() -> variant { Ok; Err: text }`**
  - Start automated reward distribution (runs every 5 minutes)
  
- **`stop_mining_rewards() -> variant { Ok; Err: text }`**
  - Stop automated reward distribution
  
- **`cal_unclaim_rewards(principal_id: text) -> nat64`**
  - Calculate unclaimed rewards for user
  
- **`claim_rewards(principal_id: text) -> variant { Ok: nat64; Err: text }`**
  - Claim accumulated mining rewards

#### 5. Work Ledger & Trace System

##### Trace Management
- **`record_trace_call(trace_id: text, context_id: text, protocol: text, agent: text, call_type: text, method: text, input: IOValue, output: IOValue, status: text, error_message: opt text) -> variant { Ok: null; Err: text }`**
  - Record execution trace for operations
  
- **`get_traces_paginated(offset: nat64, limit: nat64) -> vec TraceLog`**
  - Paginated trace retrieval
  
- **`get_traces_with_filters(protocols: opt vec text, methods: opt vec text, statuses: opt vec text) -> vec TraceLog`**
  - Advanced trace filtering
  
- **`get_traces_statistics() -> record { total_count: nat64; success_count: nat64; error_count: nat64 }`**
  - Get trace execution statistics

#### 6. AIO Protocol Index System

##### Index Management
- **`create_aio_index_from_json(name: text, json_str: text) -> variant { Ok; Err: text }`**
  - Create protocol index from JSON specification
  
- **`get_aio_index(id: text) -> opt AioIndex`**
  - Retrieve protocol index
  
- **`search_aio_indices_by_keyword(keyword: text) -> vec AioIndex`**
  - Search indices by keyword

#### 7. Inverted Index System

##### Search & Discovery
- **`store_inverted_index(mcp_name: text, json_str: text) -> variant { Ok; Err: text }`**
  - Store searchable index for MCP
  
- **`find_inverted_index_by_keywords(keywords: vec text, min_confidence: float32) -> text`**
  - Multi-keyword search with confidence scoring
  
- **`revert_Index_find_by_keywords_strategy(keywords: vec text) -> text`**
  - Advanced keyword matching strategy

#### 8. Credit Exchange System

##### ICP-Credit Conversion
- **`get_credits_per_icp_api() -> nat64`**
  - Get current ICP to Credit exchange rate
  
- **`simulate_credit_from_icp_api(icp_amount: float64) -> nat64`**
  - Simulate credit amount from ICP
  
- **`recharge_and_convert_credits_api(icp_amount: float64) -> nat64`**
  - Execute ICP to Credit conversion
  
- **`get_recharge_history_api(principal: text, offset: nat64, limit: nat64) -> vec RechargeRecord`**
  - Get recharge transaction history

## Architecture

### Core Components

1. **Agent Asset Types** (`agent_asset_types.rs`): Agent lifecycle management
2. **MCP Asset Types** (`mcp_asset_types.rs`): Multi-Chain Protocol handling
3. **Token Economy** (`token_economy.rs`): Economic system implementation
4. **Trace Storage** (`trace_storage.rs`): Execution tracking and audit trails
5. **Stable Memory Storage** (`stable_mem_storage.rs`): Persistent data storage
6. **Mining Rewards** (`mining_reword.rs`): Automated reward distribution

### Data Flow

```
User Request → API Endpoint → Core Logic → Stable Storage → Response
                     ↓
            Trace Logging → Audit Trail
                     ↓
            Mining Rewards → Token Distribution
```

## Development

### Building
```bash
cargo build --release --target wasm32-unknown-unknown
```

### Testing
```bash
cargo test
```

### Local Development
```bash
# Start local replica
dfx start --background

# Deploy backend
dfx deploy aio-base-backend

# Deploy frontend
dfx deploy aio-base-frontend
```

### Environment Configuration

The system automatically configures:
- Recharge principal account for ICP-Credit conversion
- Token minting initialization
- Frontend-backend integration

## Configuration

### Recharge Principal Setup
The build script automatically configures a recharge principal for ICP-Credit conversion:
```bash
RECHARGE_PRINCIPAL_ID="jzpwm-zsjcq-ugkzp-nr7au-bydmm-c7rqk-tzp2r-gtode-fws2v-ehkfl-cqe"
```

### Token Economics
- Base emission rate: Configurable through emission policy
- Staking bonuses: Applied automatically for staked credits
- New user grants: 1000 credits
- New MCP grants: 10000 credits

## Security Features

- **Principal-based Authentication**: All operations verified against caller identity
- **Owner Verification**: Asset modifications restricted to owners
- **Trace Auditing**: Complete operation logging for transparency
- **Stable Storage**: Crash-resistant data persistence
- **Error Handling**: Comprehensive error reporting and recovery

## Monitoring

### Available Statistics
- Total staked credits across all MCPs
- Mining reward distribution metrics
- User activity and trace statistics
- Token circulation and grant status

### Logging
All API calls are logged with:
- Input parameters
- Execution results
- Error details
- Performance metrics

## Contributing

1. Fork the repository
2. Create a feature branch
3. Make your changes with comprehensive tests
4. Submit a pull request with detailed description

## Troubleshooting

### Common Issues

1. **Deployment Failures**
   - Ensure dfx is running: `dfx ping`
   - Check available cycles: `dfx wallet balance`

2. **Permission Errors**
   - Verify principal identity: `dfx identity whoami`
   - Check asset ownership

3. **Storage Issues**
   - Monitor canister memory usage
   - Consider stable storage optimization

## License

MIT License

Copyright (c) 2024 AIO Platform

Permission is hereby granted, free of charge, to any person obtaining a copy
of this software and associated documentation files (the "Software"), to deal
in the Software without restriction, including without limitation the rights
to use, copy, modify, merge, publish, distribute, sublicense, and/or sell
copies of the Software, and to permit persons to whom the Software is
furnished to do so, subject to the following conditions:

The above copyright notice and this permission notice shall be included in all
copies or substantial portions of the Software.

THE SOFTWARE IS PROVIDED "AS IS", WITHOUT WARRANTY OF ANY KIND, EXPRESS OR
IMPLIED, INCLUDING BUT NOT LIMITED TO THE WARRANTIES OF MERCHANTABILITY,
FITNESS FOR A PARTICULAR PURPOSE AND NONINFRINGEMENT. IN NO EVENT SHALL THE
AUTHORS OR COPYRIGHT HOLDERS BE LIABLE FOR ANY CLAIM, DAMAGES OR OTHER
LIABILITY, WHETHER IN AN ACTION OF CONTRACT, TORT OR OTHERWISE, ARISING FROM,
OUT OF OR IN CONNECTION WITH THE SOFTWARE OR THE USE OR OTHER DEALINGS IN THE
SOFTWARE.

## Support

For questions and support, please open an issue in the repository or contact the development team.

---

**Version**: 1.0.0  
**Last Updated**: 2024  
**Platform**: Internet Computer Protocol (ICP)<|MERGE_RESOLUTION|>--- conflicted
+++ resolved
@@ -1,216 +1,5 @@
 # AIO Base Backend
 
-<<<<<<< HEAD
-This is the backend service for the AIO platform, providing core functionality for agent management, MCP (Multi-Chain Protocol) operations, and token economy.
-
-## Features
-
-### Agent Management
-- Create, read, update, and delete agent items
-- Paginated queries for agent listings
-- User-specific agent management
-- Search and filter capabilities
-
-### MCP (Multi-Chain Protocol) Management
-- CRUD operations for MCP items
-- Paginated queries for MCP listings
-- User-specific MCP management
-- Search and filter capabilities
-
-### Work Ledger System
-- Trace management for operations
-- Status tracking (Todo, InProgress, Completed, Cancelled)
-- Paginated queries for traces
-- Filtering and sorting capabilities
-
-### Finance System
-- Token account management
-- Credit stacking and unstacking
-- Token claiming and balance management
-- Balance summaries and statistics
-- Trace-based operation tracking
-
-#### Key Finance Features:
-- **Account Management**
-  - Create and manage token accounts
-  - View account balances and information
-  - Delete accounts when needed
-
-- **Credit Operations**
-  - Stack credits for enhanced benefits
-  - Unstack credits when needed
-  - Track credit activities and history
-
-- **Token Operations**
-  - Claim tokens based on eligibility
-  - Add token balances
-  - Transfer tokens between accounts
-  - Track token activities and history
-
-- **Balance Tracking**
-  - View AIO balance
-  - Monitor staked credits
-  - Track credit balance
-  - Check unclaimed balance
-
-### Token Economy
-- Token emission and distribution
-- Subscription plan management
-- Kappa multiplier system
-- Token grants and vesting
-
-#### Key Token Economy Features:
-- **Emission System**
-  - Base emission rate configuration
-  - Kappa factor adjustments
-  - Staking bonus calculations
-  - Subscription-based multipliers
-
-- **Subscription Plans**
-  - Free tier
-  - Basic plan
-  - Premium plan
-  - Enterprise plan
-
-- **Token Grants**
-  - Create token grants with vesting periods
-  - Track grant status and claimed amounts
-  - Manage vesting schedules
-  - Claim vested tokens
-
-- **Activity Tracking**
-  - Token activity monitoring
-  - Credit activity tracking
-  - Operation statistics
-  - Historical data analysis
-
-### User Profile Management
-- User profile creation and management
-- Multi-authentication method support
-- Profile data indexing and search
-- Privacy and security features
-
-#### Key User Profile Features:
-- **Profile Management**
-  - Create and update user profiles
-  - Support for multiple authentication methods (Wallet, Google, Internet Identity)
-  - Flexible profile data structure with optional fields
-  - Automatic timestamp management (created_at, updated_at)
-
-- **Authentication Integration**
-  - Principal ID-based authentication
-  - User ID management
-  - Email-based profile lookup
-  - Login status tracking
-
-- **Data Indexing**
-  - Multi-index support for fast lookups
-  - Principal ID indexing for authentication
-  - User ID indexing for profile management
-  - Email indexing for contact purposes
-
-- **Privacy & Security**
-  - Optional metadata support for extensibility
-  - Secure storage with stable memory structures
-  - Audit trail maintenance
-  - Data integrity preservation
-
-## API Endpoints
-
-### Agent API
-- `get_agent_item`: Retrieve a specific agent
-- `get_all_agent_items`: List all agents
-- `get_user_agent_items`: Get user's agents
-- `add_agent_item`: Create a new agent
-- `update_agent_item`: Modify an existing agent
-
-### MCP API
-- `get_mcp_item`: Retrieve a specific MCP
-- `get_all_mcp_items`: List all MCPs
-- `get_user_mcp_items`: Get user's MCPs
-- `add_mcp_item`: Create a new MCP
-- `update_mcp_item`: Modify an existing MCP
-
-### Work Ledger API
-- `get_trace`: Retrieve a specific trace
-- `get_user_traces`: Get user's traces
-- `add_trace`: Create a new trace
-- `get_traces_with_filters`: Search traces with filters
-
-### Finance API
-- `get_account_info`: Get account details
-- `add_account`: Create a new account
-- `stack_credit`: Stack credits for benefits
-- `unstack_credit`: Remove stacked credits
-- `claim_token`: Claim available tokens
-- `add_token_balance`: Add tokens to account
-- `get_balance_summary`: Get account balance overview
-
-### Token Economy API
-- `convert_aio_to_credits`: Convert AIO tokens to credits
-- `update_exchange_ratio`: Modify exchange rates
-- `subscribe_plan`: Manage subscription plans
-- `get_kappa`: Retrieve kappa multiplier
-- `claim_reward`: Claim available rewards
-- `init_emission_policy`: Initialize emission rules
-- `calculate_emission`: Compute token emissions
-- `create_token_grant`: Create new token grants
-- `claim_vested_tokens`: Claim vested tokens
-
-### User Profile API
-- `upsert_user_profile`: Create or update user profile
-- `get_user_profile_by_principal`: Retrieve profile by principal ID
-- `get_user_profile_by_user_id`: Retrieve profile by user ID
-- `get_user_profile_by_email`: Retrieve profile by email address
-- `update_user_nickname`: Update user nickname
-- `get_user_profiles_paginated`: List all profiles with pagination
-- `delete_user_profile`: Remove user profile
-- `get_total_user_profiles`: Get total number of profiles
-
-## Data Structures
-
-### UserProfile Structure
-The UserProfile structure provides comprehensive user management capabilities:
-
-```rust
-pub struct UserProfile {
-    pub user_id: String,                    // Unique user identifier
-    pub principal_id: String,               // Internet Computer principal ID
-    pub name: Option<String>,               // Legacy compatibility field
-    pub nickname: String,                   // User display name
-    pub login_method: LoginMethod,          // Authentication method used
-    pub login_status: LoginStatus,          // Current authentication status
-    pub email: Option<String>,              // User email address (optional)
-    pub picture: Option<String>,            // Profile picture URL (optional)
-    pub wallet_address: Option<String>,     // Wallet address (optional)
-    pub created_at: u64,                    // Profile creation timestamp
-    pub updated_at: u64,                    // Last update timestamp
-    pub metadata: Option<String>,           // Additional JSON metadata
-}
-```
-
-### Authentication Enums
-```rust
-pub enum LoginMethod {
-    Wallet,     // Wallet-based authentication
-    Google,     // Google OAuth authentication
-    II,         // Internet Identity authentication
-}
-
-pub enum LoginStatus {
-    Authenticated,      // User is currently authenticated
-    Unauthenticated,    // User is not authenticated
-}
-```
-
-### Storage Architecture
-- **Main Storage**: `StableVec<UserProfile>` for profile data persistence
-- **Indexing**: Multiple `StableBTreeMap` structures for fast lookups
-- **Memory Management**: Centralized memory allocation via `stable_mem_storage.rs`
-- **Data Integrity**: Automatic index synchronization and validation
-
-## Development
-=======
 An advanced blockchain-based backend service for the AIO (AI Operations) platform, providing comprehensive functionality for agent management, MCP (Multi-Chain Protocol) operations, token economy, and distributed computing infrastructure.
 
 ## License
@@ -230,7 +19,6 @@
 - **Credit Exchange**: ICP-to-Credit conversion system
 
 ## Quick Start
->>>>>>> 1902ca6e
 
 ### Prerequisites
 
